# pokeminer+

[![Build Status](https://travis-ci.org/Noctem/pokeminer.svg?branch=develop)](https://travis-ci.org/Noctem/pokeminer)

A Pokémon Go scraper capable of scanning large areas for Pokémon spawns over long periods of time. Features spawnpoint scanning, Twitter and PushBullet notifications, accurate expiration times and estimates based on historical data, pokestop and gym collection, a CAPTCHA solving script, and more.

[A demonstration of the Twitter notifications can be viewed here](https://twitter.com/SLCPokemon).


## How does it work?

It uses a database table of spawnpoints and expiration times to visit points soon after Pokemon spawn. For each point it determines which eligible worker can reach the point with the lowest speed, or tries again if all workers would be over the configurable speed limit. This method scans very efficiently and finds Pokemon very soon after they spawn, and also leads to unpredictable worker movements that look less robotic. The spawnpoint database continually expands as Pokemon are discovered. If you don't have enough accounts to keep up with the number of spawns in your database, it will automatically skip points that are unreachable within the speed limit or points that it has already seen spawn that cycle from other nearby points.

If you don't have an existing database of spawn points it will spread your workers out over the area you specify in config and collect the locations of spawn points from GetMapObjects requests. It will then visit those points whenever it doesn't have a known spawn (with its expiration time) to visit soon. So it will gradually learn the expiration times of more and more spawn points as you use it.

There's also a simple interface that displays active Pokemon on a map, and can generate nice-looking reports.

Since it uses [Leaflet](http://leafletjs.com/) for mapping, the appearance and data source can easily be configured to match [any of these](https://leaflet-extras.github.io/leaflet-providers/preview/) with the `MAP_PROVIDER_URL` config option.

## Features

- accurate timestamp information whenever possible with historical data
- Twitter and PushBullet notifications
  - references nearest landmark from your own list
- IV/moves detection, storage, and notification
  - produces nice image of Pokémon with stats for Twitter
  - can configure to get IVs for all Pokémon or only those eligible for notification
- stores Pokémon, gyms, and pokestops in database
- spawnpoint scanning with or without an existing database of spawns
- automatic account swapping for CAPTCHAs and other problems
- pickle storage to improve speed and reduce database queries
- manual CAPTCHA solving that instantly puts accounts back in rotation
- closely emulates the client to reduce CAPTCHAs and bans
- automatic device_info generation and retention
- aims at being very stable for long-term runs
- able to map entire city (or larger area) in real time
- reports for gathered data
- asyncio coroutines
- support for Bossland's hashing server
  - displays key usage stats in real time

## Setting up
1. Install Python 3.5 or later (3.6 is recommended)
2. `git clone https://github.com/Noctem/pokeminer.git` or download the [zip](https://github.com/Noctem/pokeminer/archive/develop.zip)
3. Copy `config.example.py` to `pokeminer/config.py` and customize it with your accounts, location, database information, and any other relevant settings. The comments in the config example provide some information about the options.
4. `pip3 install -r requirements.txt`
  * Optionally `pip3 install` additional packages listed in optional-requirements
    * *pushbullet.py* is required for pushbullet notifications
    * *python-twitter* is required for twitter notifications
    * *stem* is required for proxy circuit swapping
    * *shapely* is required for landmarks or spawnpoint scan boundaries
    * *selenium* (and [ChromeDriver](https://sites.google.com/a/chromium.org/chromedriver/)) are required for solving CAPTCHAs
    * *uvloop* provides better event loop performance
    * *pycairo* is required for generating IV/move images
    * *mysqlclient* is required for using a MySQL database
    * *psycopg2* is required for using a PostgreSQL database
<<<<<<< HEAD
    * *requests* is required for using webhooks or 2Captcha
5. Run `python3` from the command line
  1. Input `import db`
  2. then `db.Base.metadata.create_all(db.get_engine())`
6. Run `scan.py`
  * Optionally run the live map interface and reporting system: `web.py`
=======
    * *requests* is required for using webhooks
    * *aiosocks* is required for using SOCKS proxies
    * *cchardet* and *aiodns* provide better performance with aiohttp
    * *numba* provides better performance through JIT compilation
5. Run `python3 create_db.py` from the command line
6. Run `python3 scan.py`
  * Optionally run the live map interface and reporting system: `python3 web.py`
>>>>>>> cf9429a6


**Note**: Pokeminer works with Python 3.5 or later only. Python 2.7 is **not supported** and is not compatible at all since I moved from threads to coroutines. Seriously, it's 2016, Python 2.7 hasn't been developed for 6 years, why don't you upgrade already?

Note that if you want more than 10 workers simultaneously running, SQLite is likely not the best choice. I personally use and recommend PostgreSQL, but MySQL and SQLite should also work.


## Reports

There are three reports, all available as web pages on the same server as the live map:

1. Overall report, available at `/report`
2. Single species report, available at `/report/<pokemon_id>`
3. Gym statistics page, available by running `gyms.py`

The workers' live locations and stats can be viewed from the main map by enabling the workers layer, or at `/workers` (communicates directly with the worker process and requires no DB queries).

The gyms statistics server is in a separate file, because it's intended to be shared publicly as a webpage.

[![gyms](https://i.imgur.com/MWpHAEWm.jpg)](pokeminer/static/demo/gyms.png)

## License

See [LICENSE](LICENSE).

This project is based on the coroutines branch of (now discontinued) [pokeminer](https://github.com/modrzew/pokeminer/tree/coroutines). Pokeminer was originally based on an early version of [PokemonGo-Map](https://github.com/AHAAAAAAA/PokemonGo-Map), but no longer shares any code with it. It currently uses my lightly modified fork of [pgoapi](https://github.com/Noctem/pgoapi).<|MERGE_RESOLUTION|>--- conflicted
+++ resolved
@@ -1,6 +1,6 @@
 # pokeminer+
 
-[![Build Status](https://travis-ci.org/Noctem/pokeminer.svg?branch=develop)](https://travis-ci.org/Noctem/pokeminer)
+[![Build Status](https://travis-ci.org/Noctem/Monocle.svg?branch=master)](https://travis-ci.org/Noctem/Monocle)
 
 A Pokémon Go scraper capable of scanning large areas for Pokémon spawns over long periods of time. Features spawnpoint scanning, Twitter and PushBullet notifications, accurate expiration times and estimates based on historical data, pokestop and gym collection, a CAPTCHA solving script, and more.
 
@@ -41,7 +41,7 @@
 
 ## Setting up
 1. Install Python 3.5 or later (3.6 is recommended)
-2. `git clone https://github.com/Noctem/pokeminer.git` or download the [zip](https://github.com/Noctem/pokeminer/archive/develop.zip)
+2. `git clone https://github.com/Noctem/Monocle.git` or download the [zip](https://github.com/Noctem/Monocle/archive/master.zip)
 3. Copy `config.example.py` to `pokeminer/config.py` and customize it with your accounts, location, database information, and any other relevant settings. The comments in the config example provide some information about the options.
 4. `pip3 install -r requirements.txt`
   * Optionally `pip3 install` additional packages listed in optional-requirements
@@ -54,14 +54,6 @@
     * *pycairo* is required for generating IV/move images
     * *mysqlclient* is required for using a MySQL database
     * *psycopg2* is required for using a PostgreSQL database
-<<<<<<< HEAD
-    * *requests* is required for using webhooks or 2Captcha
-5. Run `python3` from the command line
-  1. Input `import db`
-  2. then `db.Base.metadata.create_all(db.get_engine())`
-6. Run `scan.py`
-  * Optionally run the live map interface and reporting system: `web.py`
-=======
     * *requests* is required for using webhooks
     * *aiosocks* is required for using SOCKS proxies
     * *cchardet* and *aiodns* provide better performance with aiohttp
@@ -69,7 +61,6 @@
 5. Run `python3 create_db.py` from the command line
 6. Run `python3 scan.py`
   * Optionally run the live map interface and reporting system: `python3 web.py`
->>>>>>> cf9429a6
 
 
 **Note**: Pokeminer works with Python 3.5 or later only. Python 2.7 is **not supported** and is not compatible at all since I moved from threads to coroutines. Seriously, it's 2016, Python 2.7 hasn't been developed for 6 years, why don't you upgrade already?
