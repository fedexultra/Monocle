--- conflicted
+++ resolved
@@ -1,9 +1,6 @@
 import math
-<<<<<<< HEAD
 import random
-=======
 
->>>>>>> 153a0307
 from geopy import distance, Point
 from pgoapi import utilities as pgoapi_utils
 
