--- conflicted
+++ resolved
@@ -20,29 +20,7 @@
 
 ALT_RANGE = (1250, 1450)  # Fall back to altitudes in this range if Google query fails
 
-<<<<<<< HEAD
-#SPIN_POKESTOPS = False
-
-# proxy address and port or tuple of proxy addresses and ports.
-#PROXIES = ('socks5://127.0.0.1:9050',
-#           'socks5://127.0.0.1:9051')
-
-# convert spawn_id to integer for more efficient DB storage, set to False if
-# using an old database since the data types are incompatible.
-#SPAWN_ID_INT = True
-
-# Bytestring key to authenticate with manager for inter-process communication
-#AUTHKEY = b'm3wtw0'
-
-# worker requires more compute threads, wander requires more network threads
-#_workers_count = GRID[0] * GRID[1]
-#COMPUTE_THREADS = round(_workers_count / 4) + 1
-#NETWORK_THREADS = round(_workers_count / 10) + 1
-
-# If all accounts use the same provider and password you can set defaults here
-=======
 # If accounts use the same provider and password you can set defaults here
->>>>>>> 69d85739
 # and omit them from the accounts list.
 #PASS = 'pik4chu'
 #PROVIDER = 'ptc'
