--- conflicted
+++ resolved
@@ -142,11 +142,8 @@
 REPORT_MAPS = True  # Show maps on reports
 
 ## Automatically resolve captchas using 2Captcha key.
-<<<<<<< HEAD
-#CAPTCHA_KEY = 'here_your_api_key'
-=======
 #CAPTCHA_KEY = '1abc234de56fab7c89012d34e56fa7b8'
->>>>>>> cf9429a6
+
 ## the number of CAPTCHAs an account is allowed to receive before being swapped out
 #CAPTCHAS_ALLOWED = 3
 
